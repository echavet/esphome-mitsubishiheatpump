--- conflicted
+++ resolved
@@ -109,27 +109,22 @@
             case climate::CLIMATE_MODE_COOL:
                 hp->setModeSetting("COOL");
                 hp->setPowerSetting("ON");
-<<<<<<< HEAD
+
                 if (cool_setpoint.has_value() && !has_temp) {
                     hp->setTemperature(cool_setpoint.value());
                     this->target_temperature = cool_setpoint.value();
                 }
-=======
-                this->action = climate::CLIMATE_ACTION_IDLE;
->>>>>>> b86ce7dd
+                this->action = climate::CLIMATE_ACTION_IDLE;
                 updated = true;
                 break;
             case climate::CLIMATE_MODE_HEAT:
                 hp->setModeSetting("HEAT");
                 hp->setPowerSetting("ON");
-<<<<<<< HEAD
                 if (heat_setpoint.has_value() && !has_temp) {
                     hp->setTemperature(heat_setpoint.value());
                     this->target_temperature = heat_setpoint.value();
                 }
-=======
-                this->action = climate::CLIMATE_ACTION_IDLE;
->>>>>>> b86ce7dd
+                this->action = climate::CLIMATE_ACTION_IDLE;
                 updated = true;
                 break;
             case climate::CLIMATE_MODE_DRY:
@@ -141,14 +136,11 @@
             case climate::CLIMATE_MODE_AUTO:
                 hp->setModeSetting("AUTO");
                 hp->setPowerSetting("ON");
-<<<<<<< HEAD
                 if (auto_setpoint.has_value() && !has_temp) {
                     hp->setTemperature(auto_setpoint.value());
                     this->target_temperature = auto_setpoint.value();
                 }
-=======
-                this->action = climate::CLIMATE_ACTION_IDLE;
->>>>>>> b86ce7dd
+                this->action = climate::CLIMATE_ACTION_IDLE;
                 updated = true;
                 break;
             case climate::CLIMATE_MODE_FAN_ONLY:
@@ -267,40 +259,31 @@
     if (strcmp(currentSettings.power, "ON") == 0) {
         if (strcmp(currentSettings.mode, "HEAT") == 0) {
             this->mode = climate::CLIMATE_MODE_HEAT;
-<<<<<<< HEAD
             if (heat_setpoint != currentSettings.temperature) {
                 heat_setpoint = currentSettings.temperature;
                 save(currentSettings.temperature, heat_storage);
             }
-=======
             this->action = climate::CLIMATE_ACTION_IDLE;
->>>>>>> b86ce7dd
         } else if (strcmp(currentSettings.mode, "DRY") == 0) {
             this->mode = climate::CLIMATE_MODE_DRY;
             this->action = climate::CLIMATE_ACTION_DRYING;
         } else if (strcmp(currentSettings.mode, "COOL") == 0) {
             this->mode = climate::CLIMATE_MODE_COOL;
-<<<<<<< HEAD
             if (cool_setpoint != currentSettings.temperature) {
                 cool_setpoint = currentSettings.temperature;
                 save(currentSettings.temperature, cool_storage);
             }
-=======
             this->action = climate::CLIMATE_ACTION_IDLE;
->>>>>>> b86ce7dd
         } else if (strcmp(currentSettings.mode, "FAN") == 0) {
             this->mode = climate::CLIMATE_MODE_FAN_ONLY;
             this->action = climate::CLIMATE_ACTION_FAN;
         } else if (strcmp(currentSettings.mode, "AUTO") == 0) {
             this->mode = climate::CLIMATE_MODE_AUTO;
-<<<<<<< HEAD
             if (auto_setpoint != currentSettings.temperature) {
                 auto_setpoint = currentSettings.temperature;
                 save(currentSettings.temperature, auto_storage);
             }
-=======
             this->action = climate::CLIMATE_ACTION_IDLE;
->>>>>>> b86ce7dd
         } else {
             ESP_LOGW(
                     TAG,
