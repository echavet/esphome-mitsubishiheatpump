--- conflicted
+++ resolved
@@ -19,6 +19,7 @@
 
 #include "espmhp.h"
 using namespace esphome;
+
 
 
 /**
@@ -370,7 +371,11 @@
 
     ESP_LOGD(TAG, "hpStatusChanged", currentStatus);
 
+
+    ESP_LOGD(TAG, "hpStatusChanged", currentStatus);
+
     this->current_temperature = currentStatus.roomTemperature;
+    ESP_LOGD(TAG, "hpStatusChanged t°", currentStatus.roomTemperature);
     ESP_LOGD(TAG, "hpStatusChanged t°", currentStatus.roomTemperature);
     switch (this->mode) {
     case climate::CLIMATE_MODE_HEAT:
@@ -423,17 +428,20 @@
     // This will be called by App.setup()
     this->banner();
     ESP_LOGD(TAG, "Setting up UART...");
+    ESP_LOGD(TAG, "Setting up UART...");
     if (!this->get_hw_serial_()) {
         ESP_LOGW(
-            TAG,
-            "No HardwareSerial was provided. "
-            "Software serial ports are unsupported by this component."
-        );
+            ESP_LOGW(
+                TAG,
+                "No HardwareSerial was provided. "
+                "Software serial ports are unsupported by this component."
+            );
         this->mark_failed();
         return;
     }
     this->check_logger_conflict_();
 
+    ESP_LOGD(TAG, "Intializing new HeatPump object.");
     ESP_LOGD(TAG, "Intializing new HeatPump object.");
     this->hp = new HeatPump();
     this->current_temperature = NAN;
@@ -450,15 +458,14 @@
 
     ESP_LOGD(TAG, "Setting callback status changed function...");
 
-<<<<<<< HEAD
     hp->setOnConnectCallback(
         [this]() {
             this->hpDidConnect();
         }
     );
 
-=======
->>>>>>> 412f3d3a
+    ESP_LOGD(TAG, "Setting callback status changed function...");
+
     hp->setStatusChangedCallback(
         [this](heatpumpStatus currentStatus) {
             this->hpStatusChanged(currentStatus);
@@ -474,23 +481,26 @@
 #endif
 
     ESP_LOGD(
-        TAG,
-        "hw_serial(%p) is &Serial(%p)? %s",
-        this->get_hw_serial_(),
-        &Serial,
-        YESNO(this->get_hw_serial_() == &Serial)
-    );
-
+        ESP_LOGD(
+            TAG,
+            "hw_serial(%p) is &Serial(%p)? %s",
+            this->get_hw_serial_(),
+            &Serial,
+            YESNO(this->get_hw_serial_() == &Serial)
+        );
+
+    ESP_LOGD(TAG, "Calling hp->connect(%p)", this->get_hw_serial_());
     ESP_LOGD(TAG, "Calling hp->connect(%p)", this->get_hw_serial_());
 
     if (hp->connect(this->get_hw_serial_(), this->baud_, -1, -1)) {
         hp->sync();
     } else {
         ESP_LOGE(
-            TAG,
-            "Connection to HeatPump failed."
-            " Marking MitsubishiHeatPump component as failed."
-        );
+            ESP_LOGE(
+                TAG,
+                "Connection to HeatPump failed."
+                " Marking MitsubishiHeatPump component as failed."
+            );
         this->mark_failed();
     }
 
@@ -528,6 +538,7 @@
 void MitsubishiHeatPump::dump_config() {
     this->banner();
     ESP_LOGI(TAG, "  Version de Eric Chavet 1.0");
+    ESP_LOGI(TAG, "  Version de Eric Chavet 1.0");
     ESP_LOGI(TAG, "  Supports HEAT: %s", YESNO(true));
     ESP_LOGI(TAG, "  Supports COOL: %s", YESNO(true));
     ESP_LOGI(TAG, "  Supports AWAY mode: %s", YESNO(false));
@@ -543,6 +554,11 @@
 
     ESP_LOGI(TAG, "HELLO from echavet");
 
+
+    ESP_LOGI("", "MitsubishiHeatPump Climate", this);
+
+    ESP_LOGI(TAG, "HELLO from echavet");
+
 #ifndef USE_CALLBACKS
     ESP_LOGI(TAG, "Not using callbacks");
 #else
